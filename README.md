## STORMBIT: A DECENTRALIZED LENDING PROTOCOL FOR CONSUMERS


  <img src="./docs/Logo.png" alt="Stormbit Logo" width="200" class="logo">


StormBit is a pioneering project developed during the Avalanche Frontier Hackathon, designed to revolutionize consumer lending on the Avalanche blockchain. It introduces a unique lending marketplace targeting the micro-lending sector, seamlessly connecting decentralized finance (DeFi) with real-world financial transactions.


## DOCUMENTATION 


For detailed information about StormBit, please visit our comprehensive  [StormBit Documentation](https://stormbit.gitbook.io/stormbit/)

## UI 

To check the code for the UI : https://github.com/Quantum3-Labs/StormBit-monorepo/tree/dev/carlos



## Overview 

StormBit aims to democratize access to credit, especially targeting the 99% who are traditionally underserved by conventional financial institutions. It offers various agreement types, enabling lenders and borrowers to interact transparently and efficiently in a decentralized environment.


## Architecture 

### Actors 

- **Lender**: A KYC-verified individual willing to contribute to a shared pool and participate in voting to approve or deny loans. Lenders have full control over their pool's - functionalities.
- **Borrower**: A KYC-verified individual seeking or currently managing a loan within a pool. Borrowers can oversee all aspects of their loans, including repayments.
- **User**: Non-KYC-verified accounts with the ability to view data on the app but limited interaction capabilities with most pools.
- **Pool Manager**: A KYC-verified user with the authority to vote on loan approvals within their designated pool.

### Governance & Loans Allocation 

Loan allocation is governed by a voting process, with each loan request presented as a proposal on the Avalanche Fuji Testnet. The StormBitLending contract, inheriting necessary governance functionalities from OpenZeppelin, oversees this process. Key on-chain transactions include:

- **Proposal Creation**: Initiated when a borrower requests a loan, either by depositing collateral (NFT or ERC-20 tokens) or opting for a collateral-free agreement (Simple Agreement).
- **Casting Vote**: Exclusive to stakers, allowing them to vote on loan allocations. 
- **Voting Cool Down Period**: Introduces a delay before considering a voter's input as valid, preventing potential voting power manipulation.


### Agreements on StormBit

StormBit offers three types of loan agreements:

- Simple Agreement: Focuses on trust and the borrower's reputation, allowing undercollateralized loans. It is streamlined for flexibility and simplicity, emphasizing financial terms over asset involvement.

  <img src="./docs/SimpleAgreement.png" alt="SimpleAgreement" >


- NFT Agreement: Uses NFTs as collateral, ensuring loan security. This agreement includes mechanisms for collateral management and secure NFT custody, allowing borrowers to reclaim their NFT upon fulfilling loan terms.

  <img src="./docs/NFTAgreement.png" alt="NFTAgreement" >


- FT Agreement: Requires collateral equal to or greater than the loan amount for security. It captures essential loan initiation details and manages collateral throughout the loan lifecycle.

  <img src="./docs/FTAgreement.png" alt="FTAgreement Logo" >

#### Security and Trust
All agreements undergo rigorous security audits, including fuzzing tests, to ensure the highest security standards. Additional checks, such as a voting power cooldown variable, are implemented to safeguard against malicious activities.


## How it works 

#### Flow 

StormBit facilitates credit access by offering diverse agreement types. Any KYC-verified user can request a loan and receive equitable treatment from the pool's owners, bridging the gap between DeFi and traditional finance.

#### Credit Score Composite 

Refer to this [documentation](https://stormbit.gitbook.io/stormbit/credit-score-composite) for credit score assessement used by StormBit. 

## Technologies and Innovations

Deployed on the Avalanche blockchain, StormBit leverages state-of-the-art technologies to enhance scalability and inclusivity:

- **Particle Auth**: Enables login via email or mobile, inviting Web2 users to participate in DeFi.


#### Particle Architecture 
<<<<<<< HEAD
<img src="./docs/ParticleArchitecture.png" alt="Particle Architecture" >
=======
<img src="./docs/Screenshot 2024-02-19 at 09.28.11.png" alt="Particle Architecture" >
>>>>>>> f1af6bce


#### Particle Integration on UI 
<img src="./docs/Particle.png" alt="Particle Auth" width="290" >



- **Chainlink**: Integration of credit score with Chainlink Functions. 



```StormBit, created with love by Q3 Labs during the Avalanche Frontier Hackathon, stands at the forefront of decentralized consumer lending, promising a more inclusive, secure, and transparent financial future```



Submitted for Avalanche hackathon :   <img src="./docs/Avalanche.png" alt="Avalanche" width="40" >



## Contact 
For any inquiries or further information, feel free to contact the StormBit team at contact@quantum3labs.com 










<|MERGE_RESOLUTION|>--- conflicted
+++ resolved
@@ -1,45 +1,37 @@
 ## STORMBIT: A DECENTRALIZED LENDING PROTOCOL FOR CONSUMERS
-
 
   <img src="./docs/Logo.png" alt="Stormbit Logo" width="200" class="logo">
 
-
 StormBit is a pioneering project developed during the Avalanche Frontier Hackathon, designed to revolutionize consumer lending on the Avalanche blockchain. It introduces a unique lending marketplace targeting the micro-lending sector, seamlessly connecting decentralized finance (DeFi) with real-world financial transactions.
 
+## DOCUMENTATION
 
-## DOCUMENTATION 
+For detailed information about StormBit, please visit our comprehensive [StormBit Documentation](https://stormbit.gitbook.io/stormbit/)
 
-
-For detailed information about StormBit, please visit our comprehensive  [StormBit Documentation](https://stormbit.gitbook.io/stormbit/)
-
-## UI 
+## UI
 
 To check the code for the UI : https://github.com/Quantum3-Labs/StormBit-monorepo/tree/dev/carlos
 
-
-
-## Overview 
+## Overview
 
 StormBit aims to democratize access to credit, especially targeting the 99% who are traditionally underserved by conventional financial institutions. It offers various agreement types, enabling lenders and borrowers to interact transparently and efficiently in a decentralized environment.
 
+## Architecture
 
-## Architecture 
-
-### Actors 
+### Actors
 
 - **Lender**: A KYC-verified individual willing to contribute to a shared pool and participate in voting to approve or deny loans. Lenders have full control over their pool's - functionalities.
 - **Borrower**: A KYC-verified individual seeking or currently managing a loan within a pool. Borrowers can oversee all aspects of their loans, including repayments.
 - **User**: Non-KYC-verified accounts with the ability to view data on the app but limited interaction capabilities with most pools.
 - **Pool Manager**: A KYC-verified user with the authority to vote on loan approvals within their designated pool.
 
-### Governance & Loans Allocation 
+### Governance & Loans Allocation
 
 Loan allocation is governed by a voting process, with each loan request presented as a proposal on the Avalanche Fuji Testnet. The StormBitLending contract, inheriting necessary governance functionalities from OpenZeppelin, oversees this process. Key on-chain transactions include:
 
 - **Proposal Creation**: Initiated when a borrower requests a loan, either by depositing collateral (NFT or ERC-20 tokens) or opting for a collateral-free agreement (Simple Agreement).
-- **Casting Vote**: Exclusive to stakers, allowing them to vote on loan allocations. 
+- **Casting Vote**: Exclusive to stakers, allowing them to vote on loan allocations.
 - **Voting Cool Down Period**: Introduces a delay before considering a voter's input as valid, preventing potential voting power manipulation.
-
 
 ### Agreements on StormBit
 
@@ -49,29 +41,27 @@
 
   <img src="./docs/SimpleAgreement.png" alt="SimpleAgreement" >
 
-
 - NFT Agreement: Uses NFTs as collateral, ensuring loan security. This agreement includes mechanisms for collateral management and secure NFT custody, allowing borrowers to reclaim their NFT upon fulfilling loan terms.
 
   <img src="./docs/NFTAgreement.png" alt="NFTAgreement" >
-
 
 - FT Agreement: Requires collateral equal to or greater than the loan amount for security. It captures essential loan initiation details and manages collateral throughout the loan lifecycle.
 
   <img src="./docs/FTAgreement.png" alt="FTAgreement Logo" >
 
 #### Security and Trust
+
 All agreements undergo rigorous security audits, including fuzzing tests, to ensure the highest security standards. Additional checks, such as a voting power cooldown variable, are implemented to safeguard against malicious activities.
 
+## How it works
 
-## How it works 
-
-#### Flow 
+#### Flow
 
 StormBit facilitates credit access by offering diverse agreement types. Any KYC-verified user can request a loan and receive equitable treatment from the pool's owners, bridging the gap between DeFi and traditional finance.
 
-#### Credit Score Composite 
+#### Credit Score Composite
 
-Refer to this [documentation](https://stormbit.gitbook.io/stormbit/credit-score-composite) for credit score assessement used by StormBit. 
+Refer to this [documentation](https://stormbit.gitbook.io/stormbit/credit-score-composite) for credit score assessement used by StormBit.
 
 ## Technologies and Innovations
 
@@ -79,41 +69,20 @@
 
 - **Particle Auth**: Enables login via email or mobile, inviting Web2 users to participate in DeFi.
 
+#### Particle Architecture
 
-#### Particle Architecture 
-<<<<<<< HEAD
 <img src="./docs/ParticleArchitecture.png" alt="Particle Architecture" >
-=======
-<img src="./docs/Screenshot 2024-02-19 at 09.28.11.png" alt="Particle Architecture" >
->>>>>>> f1af6bce
 
+#### Particle Integration on UI
 
-#### Particle Integration on UI 
 <img src="./docs/Particle.png" alt="Particle Auth" width="290" >
 
+- **Chainlink**: Integration of credit score with Chainlink Functions.
 
+`StormBit, created with love by Q3 Labs during the Avalanche Frontier Hackathon, stands at the forefront of decentralized consumer lending, promising a more inclusive, secure, and transparent financial future`
 
-- **Chainlink**: Integration of credit score with Chainlink Functions. 
+Submitted for Avalanche hackathon : <img src="./docs/Avalanche.png" alt="Avalanche" width="40" >
 
+## Contact
 
-
-```StormBit, created with love by Q3 Labs during the Avalanche Frontier Hackathon, stands at the forefront of decentralized consumer lending, promising a more inclusive, secure, and transparent financial future```
-
-
-
-Submitted for Avalanche hackathon :   <img src="./docs/Avalanche.png" alt="Avalanche" width="40" >
-
-
-
-## Contact 
-For any inquiries or further information, feel free to contact the StormBit team at contact@quantum3labs.com 
-
-
-
-
-
-
-
-
-
-
+For any inquiries or further information, feel free to contact the StormBit team at contact@quantum3labs.com