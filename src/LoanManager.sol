--- conflicted
+++ resolved
@@ -173,19 +173,13 @@
         (, uint256 sharesAvailable,) = lendingManager.getLendingTermBalances(termId, token);
         // convert assets to shares
         uint256 sharesRequired = assetManager.convertToShares(token, assets);
-<<<<<<< HEAD
         if (termOwnerDisposableShares < sharesRequired) revert InsufficientAllocation();
         // fund shares should less than loan shares required
         if (loan.assetsAllocated + assets > loan.assetsRequired) revert LoanAssetsRequiredExceeded();
-=======
         sharesAllocated += sharesRequired;
-        require(sharesAvailable >= sharesRequired, "StormbitLoanManager: term owner insufficient disposable shares");
         // fund shares should less than loan shares required
 
         assetsAllocated += assets;
-
-        require(assetsAllocated <= loan.assetsRequired, "StormbitLoanManager: loan assets required exceeded");
->>>>>>> 50575067
 
         // freeze the term owner shares
         lendingManager.freezeTermShares(termId, sharesRequired, token);
